--- conflicted
+++ resolved
@@ -96,7 +96,10 @@
     }
 
     srcNode.connect(analyser);
-<<<<<<< HEAD
+    
+    // Track current nodes for cleanup
+    currentSourceNode = srcNode;
+    currentAnalyser = analyser;
 
     // Ensure audio continues to reach the output when using MediaElementSource.
     // Without connecting to the destination, subsequent plays can become silent
@@ -118,17 +121,15 @@
       }
     } catch (error) {
       console.warn('Failed to ensure media element audio output:', error);
-=======
-    currentSourceNode = srcNode;
-    currentAnalyser = analyser;
-
+    }
+
+    // Connect analyser to destination if requested
     if (options?.connectToDestination) {
       try {
         analyser.connect(ctx.destination);
       } catch (error) {
         console.error('❌ Failed to connect analyser to destination:', error);
       }
->>>>>>> ff47ba27
     }
     console.log('🎵 Connected source to analyzer, starting tick loop');
 
